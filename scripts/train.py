#!/usr/bin/env python
import os
import argparse
import time
from pathlib import Path
from argparse import Namespace
from collections import OrderedDict

import numpy as np
import torch
import torch.nn.functional as F
import wandb
import yaml
from torch.utils.data import DataLoader
from torch.nn.parallel import DataParallel as DP

import mel2wav.modules
from mel2wav.dataset import AudioDataset
from mel2wav.modules import Audio2Mel, Discriminator, Generator
from mel2wav.utils import save_sample
from util import seed_everything


def load_state_dict_handleDP(model, filepath):
    try:
        model.load_state_dict(torch.load(filepath))
    except RuntimeError as e:
        print("RuntimeError", e)
        print("Fixing model trained with DataParallel by removing .module prefix")
        state_dict = torch.load(filepath, map_location=device)
        # state_dict = state_dict["state_dict.model"]
        # remove the DP() to load the model
        state_dict = OrderedDict((k.split(".", 1)[1], v) for k, v in state_dict.items())
        model.load_state_dict(state_dict)
    return model


def parse_args():
    parser = argparse.ArgumentParser()
    parser.add_argument("--save_path", required=True)
    parser.add_argument("--load_from_run_id", default=None)
    parser.add_argument("--resume_run_id", default=None)

    parser.add_argument("--n_mel_channels", type=int, default=80)
    parser.add_argument("--ngf", type=int, default=32)
    parser.add_argument("--n_residual_layers", type=int, default=3)

    parser.add_argument("--ndf", type=int, default=16)
    parser.add_argument("--num_D", type=int, default=3)
    parser.add_argument("--n_layers_D", type=int, default=4)
    parser.add_argument("--downsamp_factor", type=int, default=4)
    parser.add_argument("--ratios", default=[8, 8, 2, 2])
    parser.add_argument("--lambda_feat", type=float, default=10)
    parser.add_argument("--cond_disc", action="store_true")
    parser.add_argument("--learning_rate", type=float, default=1e-4)
    parser.add_argument(
        "--pad_mode", type=str, default="reflect", choices=["reflect", "replicate"]
    )

    parser.add_argument("--data_path", default=None, type=Path)
    parser.add_argument("--batch_size", type=int, default=16)
    parser.add_argument("--seq_len", type=int, default=8192)
    parser.add_argument("--sampling_rate", type=int, default=44100)

    parser.add_argument("--epochs", type=int, default=3000)
    parser.add_argument("--log_interval", type=int, default=100)
    parser.add_argument("--save_interval", type=int, default=1000)
    parser.add_argument("--n_test_samples", type=int, default=8)

    parser.add_argument("--notes", type=str)
    args = parser.parse_args()
    return args


def main():

    device = torch.device("cuda" if torch.cuda.is_available() else "cpu")
    seed_everything(7)

    args = parse_args()

    Path(args.save_path).mkdir(parents=True, exist_ok=True)
    entity = "demiurge"
    project = "melgan"
    load_from_run_id = args.load_from_run_id
    resume_run_id = args.resume_run_id
    restore_run_id = load_from_run_id or resume_run_id
    batch_size = args.batch_size

    # Getting initial run steps and epoch
    # if restore run, replace args
    steps = None
    if restore_run_id:
        api = wandb.Api()
        previous_run = api.run(f"{entity}/{project}/{restore_run_id}")
        steps = previous_run.lastHistoryStep
        prev_args = argparse.Namespace(**previous_run.config)
        args = vars(args)
        args.update(vars(prev_args))
        args = Namespace(**args)
        args.batch_size = batch_size

    load_initial_weights = bool(restore_run_id)
    sampling_rate = args.sampling_rate
    ratios = args.ratios
    if isinstance(ratios, str):
        ratios = ratios.replace(" ", "")
        ratios = ratios.strip("][").split(",")
        ratios = [int(i) for i in ratios]
        ratios = np.array(ratios)

    if load_from_run_id and resume_run_id:
        raise RuntimeError("Specify either --load_from_id or --resume_run_id.")

    if resume_run_id:
        print(f"Resuming run ID {resume_run_id}.")
    elif load_from_run_id:
        print(f"Starting new run with initial weights from run ID {load_from_run_id}.")
    else:
        print("Starting new run from scratch.")

    wandb.init(
        entity=entity,
        project=project,
        id=resume_run_id,
        config=args,
        resume=True if resume_run_id else False,
        save_code=True,
        dir=args.save_path,
        notes=args.notes,
    )

    print("run id: " + str(wandb.run.id))
    print("run name: " + str(wandb.run.name))

    root = Path(wandb.run.dir)
    root.mkdir(parents=True, exist_ok=True)

    ####################################
    # Dump arguments and create logger #
    ####################################
    with open(root / "args.yml", "w") as f:
        yaml.dump(args, f)
    wandb.save("args.yml")

    ###############################################
    # The file modules.py is needed by the unagan #
    ###############################################
    wandb.save(mel2wav.modules.__file__, base_path=".")

    #######################
    # Load PyTorch Models #
    #######################
<<<<<<< HEAD
=======
    
        
>>>>>>> 8823cb32

    netG = Generator(
        args.n_mel_channels, args.ngf, args.n_residual_layers, ratios=ratios
    ).to(device)
    netD = Discriminator(
        args.num_D, args.ndf, args.n_layers_D, args.downsamp_factor
    ).to(device)
    fft = Audio2Mel(
        n_mel_channels=args.n_mel_channels,
        pad_mode=args.pad_mode,
        sampling_rate=sampling_rate,
    ).to(device)
<<<<<<< HEAD
=======
        
>>>>>>> 8823cb32

    for model in [netG, netD, fft]:
        wandb.watch(model)

    #####################
    # Create optimizers #
    #####################
    optG = torch.optim.Adam(netG.parameters(), lr=args.learning_rate, betas=(0.5, 0.9))
    optD = torch.optim.Adam(netD.parameters(), lr=args.learning_rate, betas=(0.5, 0.9))

    if load_initial_weights:

        for model, filenames in [
            (netG, ["netG.pt", "netG_prev.pt"]),
            (optG, ["optG.pt", "optG_prev.pt"]),
            (netD, ["netD.pt", "netD_prev.pt"]),
            (optD, ["optD.pt", "optD_prev.pt"]),
        ]:
            recover_model = False
            filepath = None
            for filename in filenames:
                try:
                    run_path = f"{entity}/{project}/{restore_run_id}"
                    print(f"Restoring {filename} from run path {run_path}")
                    restored_file = wandb.restore(filename, run_path=run_path)
                    filepath = restored_file.name
                    model = load_state_dict_handleDP(model, filepath)
                    recover_model = True
                    break
                except:
                    print(f"recover model weight file: '{filename}'' failed")
            if not recover_model:
                raise RuntimeError(
                    f"Cannot load model weight files for component {filenames[0]}."
                )
            else:
                # store successfully recovered model weight file ("***_prev.pt")
                path_parent = Path(filepath).parent
                newfilepath = str(path_parent / filenames[1])
                os.rename(filepath, newfilepath)
                wandb.save(newfilepath)
    if torch.cuda.device_count() > 1:
        netG = DP(netG).to(device)
        netD = DP(netD).to(device)
        fft = DP(fft).to(device)
        print(f"We have {torch.cuda.device_count()} gpus. Use data parallel.")
    else:
        print(f"We have {torch.cuda.device_count()} gpu.")


    if torch.cuda.device_count() > 1:
        netG = DP(netG)
        netD = DP(netD)
        fft = DP(fft)
        print(f"We have {torch.cuda.device_count()} gpus. Use data parallel.")
    else:
        print(f"We have {torch.cuda.device_count()} gpu.")

    #######################
    # Create data loaders #
    #######################
    train_set = AudioDataset(
        Path(args.data_path) / "train_files.txt",
        args.seq_len,
        sampling_rate=sampling_rate,
    )
    test_set = AudioDataset(
        Path(args.data_path) / "test_files.txt",
        sampling_rate * 4,
        sampling_rate=sampling_rate,
        augment=False,
    )
    wandb.save(str(Path(args.data_path) / "train_files.txt"))
    wandb.save(str(Path(args.data_path) / "test_files.txt"))

    train_loader = DataLoader(train_set, batch_size=args.batch_size, num_workers=4)
    test_loader = DataLoader(test_set, batch_size=1)

    if len(train_loader) == 0:
        raise RuntimeError("Train dataset is empty.")

    if len(test_loader) == 0:
        raise RuntimeError("Test dataset is empty.")

    if not restore_run_id:
        steps = wandb.run.step
    start_epoch = steps // len(train_loader)
    print(f"Starting with epoch {start_epoch} and step {steps}.")

    ##########################
    # Dumping original audio #
    ##########################
    test_voc = []
    test_audio = []
    samples = []
    for i, x_t in enumerate(test_loader):
        x_t = x_t.to(device)
        s_t = fft(x_t).detach()

        test_voc.append(s_t.to(device))
        test_audio.append(x_t)

        audio = x_t.squeeze().cpu()
        save_sample(root / ("original_%d.wav" % i), sampling_rate, audio)
        samples.append(
            wandb.Audio(audio, caption=f"sample {i}", sample_rate=sampling_rate)
        )

        if i == args.n_test_samples - 1:
            break

    if not resume_run_id:
        wandb.log({"audio/original": samples}, step=0)
    else:
        print("We are resuming, skipping logging of original audio.")

    costs = []
    start = time.time()

    # enable cudnn autotuner to speed up training
    torch.backends.cudnn.benchmark = True

    best_mel_reconst = 1000000

    for epoch in range(start_epoch, start_epoch + args.epochs + 1):
        for iterno, x_t in enumerate(train_loader):
            x_t = x_t.to(device)
            s_t = fft(x_t).detach()
            x_pred_t = netG(s_t.to(device))

            with torch.no_grad():
                s_pred_t = fft(x_pred_t.detach())
                s_error = F.l1_loss(s_t, s_pred_t).item()

            #######################
            # Train Discriminator #
            #######################
            D_fake_det = netD(x_pred_t.to(device).detach())
            D_real = netD(x_t.to(device))

            loss_D = 0
            for scale in D_fake_det:
                loss_D += F.relu(1 + scale[-1]).mean()

            for scale in D_real:
                loss_D += F.relu(1 - scale[-1]).mean()

            netD.zero_grad()
            loss_D.backward()
            optD.step()

            ###################
            # Train Generator #
            ###################
            D_fake = netD(x_pred_t.to(device))

            loss_G = 0
            for scale in D_fake:
                loss_G += -scale[-1].mean()

            loss_feat = 0
            feat_weights = 4.0 / (args.n_layers_D + 1)
            D_weights = 1.0 / args.num_D
            wt = D_weights * feat_weights
            for i in range(args.num_D):
                for j in range(len(D_fake[i]) - 1):
                    loss_feat += wt * F.l1_loss(D_fake[i][j], D_real[i][j].detach())

            netG.zero_grad()
            (loss_G + args.lambda_feat * loss_feat).backward()
            optG.step()

            costs.append([loss_D.item(), loss_G.item(), loss_feat.item(), s_error])

            wandb.log(
                {
                    "loss/discriminator": costs[-1][0],
                    "loss/generator": costs[-1][1],
                    "loss/feature_matching": costs[-1][2],
                    "loss/mel_reconstruction": costs[-1][3],
                },
                step=steps,
            )
            steps += 1

            if steps % args.save_interval == 0:
                st = time.time()
                with torch.no_grad():
                    samples = []
                    for i, (voc, _) in enumerate(zip(test_voc, test_audio)):
                        pred_audio = netG(voc)
                        pred_audio = pred_audio.squeeze().cpu()
                        save_sample(
                            root / ("generated_%d.wav" % i), sampling_rate, pred_audio
                        )
                        samples.append(
                            wandb.Audio(
                                pred_audio,
                                caption=f"sample {i}",
                                sample_rate=sampling_rate,
                            )
                        )
                    wandb.log(
                        {
                            "audio/generated": samples,
                            "epoch": epoch,
                        },
                        step=steps,
                    )

                print("Saving models ...")
                torch.save(netG.state_dict(), root / "netG.pt")
                torch.save(optG.state_dict(), root / "optG.pt")
                wandb.save(str(root / "netG.pt"))
                wandb.save(str(root / "optG.pt"))

                torch.save(netD.state_dict(), root / "netD.pt")
                torch.save(optD.state_dict(), root / "optD.pt")
                wandb.save(str(root / "netD.pt"))
                wandb.save(str(root / "optD.pt"))

                if np.asarray(costs).mean(0)[-1] < best_mel_reconst:
                    best_mel_reconst = np.asarray(costs).mean(0)[-1]
                    torch.save(netD.state_dict(), root / "best_netD.pt")
                    torch.save(netG.state_dict(), root / "best_netG.pt")
                    wandb.save(str(root / "best_netD.pt"))
                    wandb.save(str(root / "best_netG.pt"))

                print("Took %5.4fs to generate samples" % (time.time() - st))
                print("-" * 100)

            if steps % args.log_interval == 0:
                print(
                    "Epoch {} | Iters {} / {} | ms/batch {:5.2f} | loss {}".format(
                        epoch,
                        iterno,
                        len(train_loader),
                        1000 * (time.time() - start) / args.log_interval,
                        np.asarray(costs).mean(0),
                    )
                )
                costs = []
                start = time.time()


if __name__ == "__main__":
    main()<|MERGE_RESOLUTION|>--- conflicted
+++ resolved
@@ -151,11 +151,6 @@
     #######################
     # Load PyTorch Models #
     #######################
-<<<<<<< HEAD
-=======
-    
-        
->>>>>>> 8823cb32
 
     netG = Generator(
         args.n_mel_channels, args.ngf, args.n_residual_layers, ratios=ratios
@@ -168,10 +163,6 @@
         pad_mode=args.pad_mode,
         sampling_rate=sampling_rate,
     ).to(device)
-<<<<<<< HEAD
-=======
-        
->>>>>>> 8823cb32
 
     for model in [netG, netD, fft]:
         wandb.watch(model)
